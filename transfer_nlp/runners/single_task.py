--- conflicted
+++ resolved
@@ -120,12 +120,7 @@
     parser.add_argument('--config', type=str)
     args = parser.parse_args()
 
-<<<<<<< HEAD
-    args.config = args.config or 'experiments/surnamesRNN.json'
-    runner = Runner.load_from_project(experiment_file=args.config)
-=======
     args.config = args.config or 'experiments/newsClassifier.json'
->>>>>>> aafaa868
 
     # runner = Runner.load_from_project(experiment_file=args.config, HOME=str(Path.home()))
     # runner.run_pipeline()
